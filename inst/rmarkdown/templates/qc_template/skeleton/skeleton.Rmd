---
title: " "
author: " "
date: "`r Sys.Date()`"
output:
  html_notebook:
    toc: true
    toc_float: true
    code_folding: hide
# packages:
#   -GCLr
#   -tidyverse
#   -plotly
#   -DT
---

# Session Information
Here is a summary of your R instance, package version, etc. This is simply a record of which version of the package was used for QC. 
```{r}
`%>%` <- magrittr::`%>%` #grab tidy pipe

info <- sessioninfo::session_info(info = "auto")

info$platform

info$packages %>% dplyr::filter(package == "GCLr")
```

# Intro

This is an R markdown template for a QC. **xxxThe notebook contains two sections. The first is for project data analysis and is meant to be run as a quick check of the project. The second section is the full QC analysis and occurs after completion of a project but prior to importing data.xxx**

Once loaded, you simply save the file in the QC directory, fill in a few inputs at the top, then run the code and it will generate a QC summary html.

# Background
The previous QC script consisted of an R script with Excel and other outputs, this exports everything in a single interactive html notebook. The purpose is to keep the QC analysis and results together, in a more reproducible format, while allowing for exporting to Excel, if necessary.


# Additional Script Notes
    
    1) Add a title and your name to the top of the scrip.
    2) Save this using the naming convention: "project_QC.Rmd". Example: S200_QC.Rmd
    3) Run this script in order, or some functions will not provide accurate results. This is by design, as this script only hits LOKI once to save time.
    4) Add your review notes to the top of the file (in the Lab or P/L review section), prior to finalizing (i.e., saving or knitting)!


# Lab Project Review
*Here is a section for notes and a summary of the preliminary project QC*

    Author:
    Date:
    Notes:

**XXX this is a quick summary, but each section (QC and project) will get a summary at the end of their respective sections**



# Final QC Review
*Here is a section for notes and a summary of the final project QC*

    Author:  
    Date:
    Notes:
**XXX this is a quick summary, but each section (QC and project) will get a summary at the end of their respective sections**





# Inputs
Now we can move onto required user inputs.
*This is the only spot where you need to enter information!*
```{r inputs}
dirqc <- "" # The directory where the QC files are located.

species <- "" # The species for the project (e.g., "pink"). Note that this is lower case.

project <- "" # The project name (e.g., "P014").

project_type <- "" # The type of project ("TaqMan", "uSat", or "GT-seq").
```

# Optional inputs
Here are a few more inputs, but are optional and should probably remain the defaults (i.e., do not change unless you know what you are doing.)
```{r optional_input}
username <- readLines(con = "//DFGANCRDC01.dfg.alaska.local/Genetics/Anchorage/Analysis/R files/usr.pw")[1] # LOKI username 
.password <- readLines(con = "//DFGANCRDC01.dfg.alaska.local/Genetics/Anchorage/Analysis/R files/usr.pw")[2] # LOKI password

qc_summary_file <- paste("Project", project,"QC Summary R Script.xlsx") # The file path for the QC summary file; This is automatically generated using `project` (i.e., don't change unless you know what you're doing).

conflict_rate <- 0.10 # The conflict rate threshold at which dupcheck between sillys occurs (default is 0.10).
```

*Those were all of the user inputs/modifiable sections. The remainder of the script is set up to be run, in order, line by line. Please do not change anything, unless you know what you're doing. Further, if changes are required, it may be worth updating the template so it's fixed for everyone.*


# Notebook prep
This is for notebook set up. Do not change.
```{r knitprep, include=FALSE}
knitr::opts_chunk$set(
  root.dir = dirqc, # set the working directory to dirqc for all subsequent chunks!
  fig.pos = '!h',    # Place figures here and don't float
  fig.width = 12     # Set figure width
)
```

This is a function for making the tables look nice. Do not change.
```{r formatfun}
qc_table <- function(x, page.length = NULL){ 
  
  cols <- names(x)
  
  dbl <- x %>% 
    type.convert(as.is = TRUE) %>% 
    dplyr::summarize(dplyr::across(all_of(cols), is.double)) %>% 
    unlist()

  
  DT::datatable(data = x,
    rownames = FALSE,
    filter = "top",
    extensions = "Buttons",
    options = list(dom = 'Bfrtip',
                   pageLength = page.length,
                   buttons =
                     list(
                       'copy',
                       'print',
                       list(
                         extend = 'collection',
                         buttons = c('csv', 'excel'),
                         text = 'Download')))
  ) %>% 
    DT::formatRound(columns = dbl, digits = 3)
    
  }
```


<<<<<<< HEAD

# Project Data Analysis

## Read Project Genotypes
=======
# Read Project Genotypes
>>>>>>> 2303ed7e
The next step is to read in the project genotypes from LOKI.

```{r project_genos}
GCLr::loki2r_proj(project_name = project, username = username, password = .password)
  
rm(.password) #ditch password since no longer needed

loci <- LocusControl$locusnames # grab list of loci for use later
```

### Calculate Failure Rate
Now we can calculate the failure rate of the project.
```{r fail_rate}
failure_rate <- GCLr::failure_rate(sillyvec = project_sillys)  
```

#### Failure Rate by Silly
This is a table showing the failure rate by silly for the project.
```{r fail_rate_silly_table}
failure_rate$silly_failure_rate %>% 
  qc_table() %>% 
  DT::formatStyle('fail', backgroundColor = DT::styleInterval(0.04, c('white', 'yellow')))
```

And here is a plot showing those data. 
```{r fail_rate_silly_plot}
failure_rate$plot_silly_failure_rate
```


#### Failure Rate by Locus
This is the failure rate by locus for the project.
```{r fail_rate_locus}
failure_rate$locus_failure_rate %>% 
  dplyr::arrange(desc(fail)) %>% 
  qc_table() %>%
  DT::formatStyle('fail', backgroundColor = DT::styleInterval(0.04, c('white', 'yellow')))
```

#### Failure Rate by Plate
This is a table showing the failure rate by plate for the project.
```{r fail_rate_plate_table}
failure_rate$plate_failure_rate %>% 
  dplyr::arrange(desc(fail)) %>% 
  qc_table() %>%
  DT::formatStyle('fail', backgroundColor = DT::styleInterval(0.04, c('white', 'yellow')))
```                               

And here is a plot showing those data. 
```{r fail_rate_plate_plot}
failure_rate$plot_plate_failure_rate
```
#### Overall Failure Rate
This is the overall failure rate for the project.
```{r fail_rate_overall}
failure_rate$overall_failure_rate %>% 
  qc_table()
```


## Project QA checks
The next step is to conduct QA of the project. This ensures that we don't have any hidden, or otherwise lurking, bad data. 

### n genotyped
First calculate the number of fish that were genotyped
```{r samp_size}
project_sillys_n <- tibble::tibble(silly = project_sillys) %>% 
   dplyr::mutate(genotyped = GCLr::silly_n(sillyvec = project_sillys) %>% dplyr::pull(n))

project_sillys_n  %>% 
  qc_table()# view sample size table
```

### Alternate Species
Now, we'll check for alternate species. Note that this is only done for chum and sockeye and if there are certain markers in the markersuite. Otherwise, NA is added to the sample size table. 

The purpose of this plot is to show a summary a few markers that are indicative of an incorrect species. Specifically, there are informative "failure" and "alternate" markers that can be used to determine if a "sockeye" is actually chum or a "chum" is a sockeye. The failure markers are informative because they fail for one of the species. Similarly, alternate markers can be informative because they exhibit a different (i.e., alternate) genotype. The plot shows a summary of the proportions of these failure and alternate markers identified for each fish. For example, a sockeye that is actually a chum may show up as 5/5 (proportion = 1) alternate markers and it may fail for 6/6 (proportion = 1) failure markers. Or it could have alternate genotype in 4/5 cases (proportion = 0.8) and failure in 5/6 (proportion = 0.83333) cases, which would still be a strong indicator that it is not sockeye. 

*Note, we're not removing these fish as you would during a normal project (i.e., GCLr::remove_alt_species), as they may be helpful in resolving conflicts. It's also important to note that the sample size is calculated based on assumed defaults, please read the sample size calculation commentary below for details.* 


**XXX - In the plot below, are the two fish in the upper right hand corner of the plot potential alternates? Maybe highlight circles that are likely alternates?**

```{r alt_spp}
# only run if spp = chum or sockeye and the loci are in the list, otherwise nothing to check
if (any(species %in% c("chum", "sockeye")) &
    any(loci %in% c("Oke_U1018-50", "Oke_U2032-74", "Oke_Cr386", "Oke_AhR1-78", "Oke_CKS1-94", "Oke_e2ig5-50", "Oke_U1002-262", "Oke_U1025-135",
        "Oke_u200-385", "Oke_U2025-86", "Oke_U502-241", "One_ctgf-301", "One_KCT1-453", "One_taf12-248", "One_U1013-108", "One_U1214-107", "One_Hsp47", "One_STC-410", "One_U1010-81", "One_MHC2_190", "One_cin-177", "One_vatf-214"))
    ) {
  
  # run alternate species checks
  alternate_spp <-
    suppressMessages(GCLr::find_alt_species(sillyvec = project_sillys, species = species))
  
  # since we're not removing these fish, we must manually calculate the number of alternates. Important to note that we're using a 0.5 cutoff for alternate and failure, as this is the default for GCLr::remove_alt_species(). Any desired changes to the defaults need to be reflected here!
  
  alt_indivs <- alternate_spp %>% 
                    dplyr::mutate(alternate = dplyr::case_when(failure > 0.5 & alternate > 0.5 ~ TRUE,
                                                        TRUE ~ FALSE))
  
  n_alts <- alt_indivs %>%
                    tidyr::separate(silly_fish, into = c("silly", "fishID")) %>% 
                    dplyr::group_by(silly) %>% 
                    dplyr::summarize(wrong_spp = sum(alternate))
  
  project_sillys_n <- project_sillys_n %>%
    dplyr::left_join(n_alts, by = "silly")
                     
} else {
  # update sample size table with NA if does not meet species or loci criteria
  project_sillys_n <- project_sillys_n %>%
    dplyr::mutate(wrong_spp = NA_integer_)
}

```

 Check out sample size table:

```{r samp_size_alts}
project_sillys_n  %>% 
  qc_table()# view sample size table
```

Here we can view the table containing failed and alternate markers for each fish. This table shows the proportion of 'failure' and 'alternate' indicator markers that were found for each fish. These data are what's used to determine whether a chum or sockeye was incorrectly identified. 

```{r alt_spp_table}
if (!species %in% c("sockeye", "chum")) {
  message("Only applicable for chum and sockeye")
}else{
  alternate_spp %>% 
    dplyr::arrange(desc(failure)) %>% 
    dplyr::arrange(desc(alternate)) %>% 
    qc_table()
}

```


### Missing (80% rule)
Check for individuals missing \>=20% of genotypes (i.e. the 80% rule). 

*Note that we are removing fish here, since they have poor quality data and are not useful in resolving conflicts.*
```{r miss_loci}
MissLoci <- GCLr::remove_ind_miss_loci(sillyvec = project_sillys, proportion = 0.8, loci = loci)

project_sillys_n <- project_sillys_n %>%
    dplyr::mutate(missing =  genotyped - GCLr::silly_n(sillyvec = project_sillys) %>% dplyr::pull(n))
```

Check out the sample size table, after removing the fish with poor quality data
```{r samp_size_miss}
project_sillys_n %>% 
  qc_table() # view sample size table
```


### Duplicate check.

Remove duplicate individuals within the same collection. Typically we specify duplicates as a pair of individuals that share \>=95% of genotypes. 

*Note that for QC purposes we are not removing any fish, just noting how many per silly. We need to retain all fish, as they may be helpful in resolving conflicts later.*

```{r dupcheck}
# Run dup check within silly
dup_check_95_minproportion <-
  GCLr::dupcheck_within_silly(
    sillyvec = project_sillys,
    loci = loci,
    quantile = NULL,
    minproportion = 0.95,
    minnonmissing = 0.6,
    ncores = 4,
    LocusCtl = LocusControl
  )

# View dups
dup_check_95_minproportion

#calculate the number of duplicates. First check if the dup check object is 0, and stop there, otherwise, continue and calculate the number of duplicates as the number of unique ID's found in the duplicate check function above. 

if (nrow(dup_check_95_minproportion) == 0) {

  n_dups <- tibble::tibble(silly = project_sillys, duplicate = 0) #no duplicates if this object is empty

} else{

  n_dups <- dup_check_95_minproportion %>%
        dplyr::mutate(
          remove = dplyr::case_when(
            Missing1 > Missing2 ~ ID1,
            Missing2 > Missing1 ~ ID2,
            Missing1 == Missing2 ~ ID1
          )
        ) %>%
        dplyr::distinct(silly, remove) %>% 
        dplyr::group_by(silly) %>% 
        dplyr::summarise(duplicate = length(remove))

 

}

project_sillys_n <- project_sillys_n %>%
  dplyr::left_join(n_dups, by = "silly") %>% 
  tidyr::replace_na(replace = list(duplicate = 0))
  
  
```

Check out the sample size table, after checking for duplicates
```{r samp_size_dups}
project_sillys_n %>% 
  qc_table() # view sample size table
```

### Final Sample Size
This table shows the final sample size for each silly:
```{r samp_size_final}
project_sillys_n <- project_sillys_n %>%
    dplyr::mutate(final = genotyped - wrong_spp - missing - duplicate)


# view sample size table
qc_table(project_sillys_n)

```

This concludes the QA section. At this point, you should have all the information necessary to decide if there are issues with the project extractions! 


**XXX ANDY - select individuals for QC function. Take into account missing, wrong spp, dups, etc. Have a user choice "want to select QC fish, Yes, No"**
```{r}

```



**XXX Project summary section goes here**




# QC Analysis
## Read in QC Genotypes
Move onto the QC genotypes now. 
    
```{r qc_genos}
qc_files <-
  list.files(path = "Genotype Data Files", pattern = ".csv", full.names = TRUE, recursive = FALSE)

if (project_type %in% c("TaqMan", "uSat","GT-seq")) {
  GCLr::read_qc_geno(qc_csv_filepaths = qc_files, type = project_type)
} else {
  message("project_type must be either 'TaqMan', 'uSat', or' GT-seq' to read in qc genotypes")
}

qc_sillys_n <- GCLr::silly_n(sillyvec = qc_sillys)

qc_sillys_n
```
    
# Read in Conflict Report
Now read in the conflict report. 
*Note - old conflict reports have "0" for mitochondrial conflicts while the new has " " for mitochondrial conflicts, we will refer to them as "Homo-Homo".*
```{r concordance_files}
qc_concordance_report_file <- list.files(path = "Conflict Reports", pattern = "ConcordanceReport", full.names = TRUE)

qc_concordance_report_file #verify it found the file(s)! If this is empty, it will not work.

GCLr::combine_conflicts(files = qc_concordance_report_file)
```

## Conflict Summaries
The next step is to summarize the conflicts. This will be done a few ways - by plate, by silly, and by loci - which should cover all types of issues you may encounter. 

### By plate
First, we'll take a look at the number of conflicts by plate:
```{r conflict_plate}
conflicts_by_plate <- combined_conflicts %>% 
  dplyr::group_by(plate_id, concordance_type) %>%
  dplyr::summarise(n = dplyr::n(), .groups = "keep" ) %>%
  tidyr::pivot_wider(names_from = "concordance_type", values_from = "n",values_fill = 0, names_expand = TRUE) %>% 
  dplyr::mutate(Conflict = sum(`Het-Het`, `Het-Homo`, `Homo-Het`, `Homo-Homo`)) %>%
  dplyr::ungroup()

conflicts_by_plate %>%
  qc_table() %>% 
  DT::formatStyle('Homo-Homo', backgroundColor = DT::styleInterval(0.00, c('white', 'yellow')))
```

### By SILLY
Next, we'll look at the number of conflicts by silly code.
```{r conflict_silly}
conflicts_by_silly <- combined_conflicts %>% 
  dplyr::group_by(silly, concordance_type) %>%
  dplyr::summarise(n = dplyr::n(), .groups = "keep" ) %>%
  tidyr::pivot_wider(names_from = "concordance_type",values_from = "n", values_fill = 0, names_expand = TRUE) %>%
  dplyr::mutate(Conflict = sum(`Het-Het`, `Het-Homo`, `Homo-Het`, `Homo-Homo`)) %>%
  dplyr::ungroup()

conflicts_by_silly %>% 
  qc_table() %>% 
  DT::formatStyle('Homo-Homo', backgroundColor = DT::styleInterval(0.00, c('white', 'yellow')))
```

### By locus
Finally, we can look at the number of conflicts by locus.
```{r conflict_locus}
conflicts_by_locus <- combined_conflicts %>%
  dplyr::group_by(locus, concordance_type) %>%
  dplyr::summarise(n = dplyr::n(), .groups = "keep" ) %>%
  tidyr::pivot_wider(names_from = "concordance_type",values_from = "n", values_fill = 0, names_expand = TRUE) %>%
  dplyr::mutate(Conflict = sum(`Het-Het`, `Het-Homo`, `Homo-Het`, `Homo-Homo`)) %>%
  dplyr::ungroup()

conflicts_by_locus %>% 
  qc_table() %>% 
  DT::formatStyle('Homo-Homo', backgroundColor = DT::styleInterval(0.00, c('white', 'yellow')))
```
# Sample Sizes by Locus
We'll calculate the sample sizes, by locus, for project and qc genotypes.

## Project Genotypes
```{r samp_size_locus}
original_proj_n_by_locus <- GCLr::sampn_by_locus(sillyvec = project_sillys, loci = loci)

original_proj_n_by_locus %>% 
  tidyr::pivot_longer(names_to = "locus", values_to = "n",-silly) %>% 
  qc_table()
```

## QC Genotypes

*Note - you will not get output from this section unless something fails (i.e., below 0.8). If there are failures, you'll see a list of loci, by silly*
```{r qc_reruns}
original_qc_n_by_locus <-
  GCLr::sampn_by_locus(sillyvec = qc_sillys, loci = loci)

# tibble showing percentage for each locus
original_qc_percent_by_locus <- original_qc_n_by_locus %>%
  dplyr::rowwise() %>%
  dplyr::mutate(across(all_of(loci), ~ . / max(dplyr::c_across(dplyr::all_of(loci)), na.rm = TRUE))) %>%
  tidyr::pivot_longer(cols = -silly, names_to = "loci", values_to = "percent") %>%
  tidyr::pivot_wider(names_from = silly, values_from = percent)

# Are any of these below 80% (i.e., need to be re-run)?
rerunsqc <- which(apply(original_qc_percent_by_locus, 2, min) < 0.8)

# only show results if any of them are below 0.8  i.e., need to be rerun
if (any(original_qc_percent_by_locus %>%
        dplyr::summarize(dplyr::across(dplyr::everything(), ~ any(. < 0.8))))) {
  print(
    dplyr::select(
      original_qc_percent_by_locus,
      "loci",
      tidyselect::where(~ any(.x < 0.8))
    ) %>%
      dplyr::filter(dplyr::if_any(
        tidyselect::starts_with(qc_sillys), ~ . < 0.8
      ))
  )
  
}

```


Now let's check out a quick plot. This plot is interactive, so you can easily see what's going on - it allows you to zoom, hover over points for info, move around the plot, etc.

```{r plot_successrate}
plot.dat <- original_qc_percent_by_locus %>%
  tidyr::pivot_longer(values_to = "percent", names_to = "silly", -loci)

plotly::ggplotly(
  plot.dat %>%
  ggplot2::ggplot(ggplot2::aes(x = silly, y = loci)) +
  ggplot2::geom_tile(ggplot2::aes(fill = percent), color = "white") +
  ggplot2::scale_fill_gradient(
    low = "black",
    high = "white",
    aesthetics = "fill",
    limits = c(0,1),
    breaks = seq(0,1, 0.25),
    guide = ggplot2::guide_colorbar(nbin = 100)  # Show a gradient colorbar legend
  ) +
   (if(min(plot.dat$percent)<0.8){
     
     ggplot2::geom_tile(data = . %>% dplyr::filter(percent < 0.8), fill = "red" , height = 1) 
     
   })
  +
    ggplot2::ggtitle("Percent genotyped by silly/locus\nNote:red bars indicate loci with genotype sucess less than 80%") +
    ggplot2::labs(fill = "Percent\ngenotyped") +
    ggplot2::theme(axis.text.x = ggplot2::element_text(angle = 90))
)
```


# QC QA checks
The next step is to conduct QA of the QC extractions. We're not calculating the full sample sizes, etc., as shown above, simply dealing with missing loci (looking for no more than 20% loss). This ensures that we don't have any hidden, or otherwise lurking, bad data. 


```{r qc_rm_miss}
miss_loci_qc <- GCLr::remove_ind_miss_loci(sillyvec = qc_sillys, proportion = 0.8)
```
  
# Perform Duplicate Check on High Conflict Individuals
The last step in the process is to perform a duplicate check on any individuals which show a high degree of conflicts.
```{r qc_conflict_rate}
# Filter for conflicts, determine conflict rate
conflicts <- combined_conflicts %>%
  dplyr::filter(concordance_type %in% c("Het-Het", "Het-Homo", "Homo-Het", "Homo-Homo")) %>%
  dplyr::count(SillySource) %>%
  dplyr::mutate(p = n / length(loci)) 

# Plot a histogram of conflict rate
if(nrow(conflicts)>0){
  
  plot <- conflicts %>%
  janitor::tabyl(p) %>% 
  dplyr::bind_rows(tibble::tibble(p = NA, n = 2, percent = NA)) %>% 
  ggplot2::ggplot(ggplot2::aes(y = n, x = p)) +
  ggplot2::scale_y_continuous(breaks = function(x) unique(floor(pretty(seq(0, (max(x) + 1) * 1.1)))))+
  ggplot2::geom_bar(position = ggplot2::position_dodge2(preserve = "single"), width = .01, stat = "identity") + 
  ggplot2::xlim(0, 1) +
  ggplot2::geom_vline(xintercept = conflict_rate,
                      colour = "red",
                      lwd = 1.5) +
  ggplot2::xlab("Conflict Rate") +
  ggplot2::ylab("Frequency") +
  ggplot2::ggtitle(paste0("QC Individual Conflict Rate\n Note the red line is set to: ", conflict_rate))
  
}else{plot <- "There were no conflicts."}

suppressWarnings(print(plot)) 
```


Now identify anything to investigate by running a duplicate check on anything with high degree of conflicts
```{r qc_dupcheck}

(dup_check_results <- GCLr:::dupcheck_qc_conflicts(conflicts = conflicts, conflict_rate = conflict_rate, project_sillys = project_sillys))

```

We can take a look at the duplicate check results. Note that if the section above notes that there are no individuals with > 10% loci with conflicts between project and qc, this table will say "Not applicable".
```{r dup_check_view}
dup_check_results %>% 
  qc_table()
```


This concludes the QA section. At this point, you should have all the information necessary to decide if there are issues with the QC extractions! 



# Summary Tables
Now that we've ensured the project and qc data match, after accounting for unreliable individuals, we can generate summary tables of the results. There are a series of tables, all displaying different data that were calculated above. 


## Summary By Silly
Here is a table that shows an overall summary, by silly, for the project.
                                         
```{r summ_by_silly}
qc_sillys_n <- qc_sillys_n %>% 
  dplyr::mutate(silly = gsub(pattern = "*qc", replacement = "", x = silly))
  
summary_by_silly <-
  project_sillys_n %>%
  dplyr::left_join(failure_rate$silly_failure_rate, by = "silly") %>%
  dplyr::rename(`Failure Rate` = fail) %>%
  dplyr::left_join(qc_sillys_n, by = "silly") %>% 
  dplyr::rename(`Total qc Fish` = n)

summary_by_silly %>% 
  qc_table()
```
## Conflicts by Silly
Here is a table that shows the conflicts, by silly, for the project.
```{r conf_by_silly}
qc_silly_genotypes <- 
  tibble::tibble(silly = project_sillys) %>% 
  dplyr::left_join(qc_sillys_n %>%
                     dplyr::mutate(silly = stringr::str_remove(silly, pattern = "qc$")),
                   by = "silly") %>%
  dplyr::mutate(qc_genotypes = dplyr::case_when(is.na(n) ~ 0,
                                     TRUE ~ n) *
                  length(loci)) %>% 
  dplyr::select(-n)
                
                 
conflicts_by_silly_qc <- conflicts_by_silly %>%
  tidyr::pivot_longer(names_to = "type", values_to = "number",-silly) %>% 
  dplyr::left_join(qc_silly_genotypes, by = "silly") %>%  # join number of qc genotypes by silly
  dplyr::mutate(rate = number / qc_genotypes) %>%  # conflict numbers to rates
  tidyr::pivot_longer(names_to = "variable", values_to = "value",cols = -c("silly","qc_genotypes","type")) %>%  # make tall
  tidyr::unite(temp, type, variable) %>%  # unite conflict type with both number and rate
  tidyr::pivot_wider(names_from = "temp",values_from = "value") %>%  # make wide
  dplyr::select(
    Silly = silly,
    "Total qc Genotypes" = qc_genotypes,
    "Total Discrepancies" = Conflict_number,
    "Discrepancy Rate" = Conflict_rate,
    "DB Zeros" = `DB Zero_number`,
    "DB Zero Rate" = `DB Zero_rate`,
    "qc Zeros" = `File Zero_number`,
    "qc Zero Rate" = `File Zero_rate`,
    "Total Het-Het" = `Het-Het_number`,
    "Het-Het Rate" = `Het-Het_rate`,
    "Total Het-Homo" = `Het-Homo_number`,
    "Het-Homo Rate" = `Het-Homo_rate`,
    "Total Homo-Het" = `Homo-Het_number`,
    "Homo-Het Rate" = `Homo-Het_rate`,
    "Total Homo-Homo" = `Homo-Homo_number`,
    "Homo-Homo Rate" = `Homo-Homo_rate`
  )

conflicts_by_silly_qc %>% 
  qc_table()
```

## Conflicts by Locus
Here is a table that shows the conflicts by locus for the project.
```{r conf_by_locus}
conflicts_by_locus_qc <- conflicts_by_locus %>%
  tidyr::pivot_longer(names_to = "type", values_to = "number", -locus) %>%  # make tall
  dplyr::mutate(qc_genotypes = sum(qc_sillys_n %>% 
                                     dplyr::pull(n))) %>%  # join number of qc genotypes by locus
  dplyr::mutate(rate = number / qc_genotypes) %>%  # conflict numbers to rates
  tidyr::pivot_longer(names_to = "variable", values_to = "value",cols = -c("locus","qc_genotypes","type")) %>% 
  tidyr::unite(temp, type, variable) %>%  # unite conflict type with both number and rate
  tidyr::pivot_wider(names_from = "temp",values_from = "value") %>%  # make wide
  dplyr::select(
    Locus = locus,
    "Total qc Genotypes" = qc_genotypes,
    "Total Discrepancies" = Conflict_number,
    "Discrepancy Rate" = Conflict_rate,
    "DB Zeros" = `DB Zero_number`,
    "DB Zero Rate" = `DB Zero_rate`,
    "qc Zeros" = `File Zero_number`,
    "qc Zero Rate" = `File Zero_rate`,
    "Total Het-Het" = `Het-Het_number`,
    "Het-Het Rate" = `Het-Het_rate`,
    "Total Het-Homo" = `Het-Homo_number`,
    "Het-Homo Rate" = `Het-Homo_rate`,
    "Total Homo-Het" = `Homo-Het_number`,
    "Homo-Het Rate" = `Homo-Het_rate`,
    "Total Homo-Homo" = `Homo-Homo_number`,
    "Homo-Homo Rate" = `Homo-Homo_rate`
  )

conflicts_by_locus_qc %>% 
  qc_table()
```

# Save Workspace
This concludes the QC script. Let's save the RData.
```{r savedata}
save.image(file = paste0(dirqc, project,"_QC.RData"))
```

# Save Document

Once you've run through this script and have added comments to the top, you can save the document. This will also render an html file that you'll want to rename for. 

*There are a few ways to do this and you only need to pick one*

Option 1 - 

    1) File > Save (or Control + S or the little "Save" icon on the top bar)
    3) Click the "Knit" button and let it go
    2) Navigate to the QC directory in Windows Explorer
    3) Rename the .html to something informative e.g., "project#_QC_final.html"
    

<!-- Option 2 -  -->
<!-- An alternate option is to run the code below, which will rerun everything and make your notebook. This is also handy if you just wanted to run the entire qc...use at your own risk. -->

<!-- ```{r eval=FALSE, include=FALSE} -->
<!-- rm(list = setdiff(ls(), c("project","dirqc"))) # remove everything except for project and dirqc -->
<!-- # executing this in another R session as you may run into issues otherwise. -->
<!-- callr::r( -->
<!--   function(project, dirqc) { -->
<!--     rmarkdown::render( -->
<!--       envir = globalenv(), -->
<!--       input = paste0(project, "_QC.Rmd"), -->
<!--       output_file = paste0(project, "_QC_final.html"), -->
<!--       output_dir = dirqc, -->
<!--       output_format = rmarkdown::html_document( -->
<!--         toc = TRUE, -->
<!--         toc_float = TRUE, -->
<!--         code_folding = "hide" -->
<!--       ) -->
<!--     ) -->
<!--   }, -->
<!--   args = list(project = project, dirqc = dirqc) -->
<!-- )# save html document to the qc directory -->
<!-- ``` --><|MERGE_RESOLUTION|>--- conflicted
+++ resolved
@@ -137,14 +137,11 @@
 ```
 
 
-<<<<<<< HEAD
+
 
 # Project Data Analysis
 
 ## Read Project Genotypes
-=======
-# Read Project Genotypes
->>>>>>> 2303ed7e
 The next step is to read in the project genotypes from LOKI.
 
 ```{r project_genos}
