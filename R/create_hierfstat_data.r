--- conflicted
+++ resolved
@@ -38,10 +38,6 @@
 #' GCLr::create_hierfstat_data(sillyvec = sillyvec, region = region, pop = pop, loci = loci, ncores = 4, LocusCtl = GCLr::ex_LocusControl)
 #' 
 #' @export
-<<<<<<< HEAD
-create_hierfstat_data <- function(sillyvec, region = NULL, pop,loci, ncores  = 4, LocusCtl = LocusControl){
- 
-=======
 create_hierfstat_data <- function(sillyvec, region = NULL, pop, loci, ncores  = 4, LocusCtl = LocusControl){
   
   if(!exists("LocusControl")){
@@ -50,7 +46,6 @@
     
   }
   
->>>>>>> ff0220d6
   if(sum(is.na(match(loci, LocusCtl$locusnames))) > 0){
     
     stop(paste("'", loci[is.na(match(loci, LocusCtl$locusnames))], "' from argument 'loci' not found in 'LocusControl' object!!!", sep = ""))
