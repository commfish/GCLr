--- conflicted
+++ resolved
@@ -121,12 +121,8 @@
 #' @export
 ASL_Import.GCL <- function(...){
   
-<<<<<<< HEAD
   .Deprecated("get_asl_data")
-=======
-  .Deprecated("myNewFun")
->>>>>>> df898916
   
-  get_asl_data(...)
+  get_asl_data(...) 
   
 }