<<<<<<< HEAD
create_pwfst_tree <- function(sillyvec, loci, dir, nboots = 1000, ncores = 4, returnbootstrapFst = FALSE, LocusCtl = LocusControl){
  #~~~~~~~~~~~~~~~~~~~~~~~~~~~~~~~~~~~~~~~~~~~~~~~~~~~~~~~~~~~~~~~~~~~~~~~~~~~~
  #
  #   This function generates a matrix of pairwise Fst values, a neighbor joining
  #   tree, bootstrap values for tree nodes, and variance components. This
  #   function is able to multicore in order to speed up the calculation of 
  #   variance components, with the idea that this function can be run on the
  #   servers to take advantage of 16 cores. 
  #
  #   Note: As of 6/16/22 this function no longer writes out and reads in an FSTAT .dat file. 
  #         The function now calls on create_hierfstat_data() to create a hierfstat data object.
  #
  # Inputs~~~~~~~~~~~~~~~~~~~~~~~~~~~~~
  #   
  #   sillyvec - a vector of silly codes without the ".gcl" extention (e.g. sillyvec <- c("KQUART06","KQUART08","KQUART10")). 
  #
  #   loci - a character vector of locus names
  #   
  #   dir - directory to dput PairwiseFstTree object (see outputs).
  #
  #   nboots -  a numeric vector of length one indicating the number of bootstraps
  #
  #   ncores - a numeric vector of length one indicating the number of cores to use
  # 
  #   returnbootstrapFst - a logical vector of length one indicating whether an Fst matrix should be
  #     saved for each bootstrap iteration
  #
  #   LocusCtl - an object created by [GCLr::create_locuscontrol()], (default = LocusControl)
  #
  # Outputs~~~~~~~~~~~~~~~~~~~~~~~~~~~~
  # 
  #  Returns object:
  #   PairwiseFstTree: List of 4
  #    tree: List of 4
  #    edge: Numeric matrix
  #    edge.length: Numeric vector
  #    tip.label: Character vector of pop names
  #    Nnode: Integer
  #   bootstrap: Numeric vector of node bootstrap values
  #   PairwiseFst: Numeric matrix (length(sillyvec) x length(sillyvec)) of 
  #                pairwise Fst values
  #   vc: List of choose(n = length(sillyvec), k = 2) with variance components
  #       for each pair of sillys
  #
  #  PairwiseFstTree is 'dput' into "dir", named 
  #  "paste(dir,"\\", length(sillyvec), "Pops", length(loci), "Loci_", "PairwiseFstTree.txt", sep = "")"
  #
  # Example~~~~~~~~~~~~~~~~~~~~~~~~~~~~
  #   source(paste0(path.expand("~/R/"), "Functions.R"))#GCL functions
  #
  #   load("V:/Analysis/2_Central/Chinook/Susitna River/Susitna_Chinook_baseline_2020/Susitna_Chinook_baseline_2020.Rdata")
  #
  #   PWFSTtree <- create_pwfst_tree(sillyvec = sillyvec31, loci = loci82, dir = "output", nboots = 1000, ncores = 8, returnbootstrapFst = FALSE)
  # 
  #~~~~~~~~~~~~~~~~~~~~~~~~~~~~~~~~~~~~~~~~~~~~~~~~~~~~~~~~~~~~~~~~~~~~~~~~~~~~
 
  if(ncores > detectCores()) {
=======
#' @title Create Pairwise Fst Tree
#'
#' @description This function generates a matrix of pairwise Fst values, a neighbor joining tree, bootstrap values for tree nodes, and variance components. 
#' It can utilize multicore processing with \pkg{foreach} to speed up the calculation of variance components.
#'
#' @param sillyvec A character vector of silly codes without the ".gcl" extension.
#' 
#' @param loci A character vector of locus names.
#' 
#' @param dir Directory to save the `PairwiseFstTree` list object using [base::dput()].
#' 
#' @param nboots A numeric value indicating the number of bootstrap iterations.
#' 
#' @param ncores A numeric value for the number of cores to use in a \pkg{foreach} `%dopar%` loop. 
#' If the number of cores exceeds the number on your device, `ncores` defaults to [parallel::detectCores()].
#' 
#' @param returnbootstrapFst A logical value indicating whether to return the Fst matrix for each bootstrap iteration.
#'
#' @return A list with the following 4 or 5 components:
#'     \itemize{
#'       \item \code{tree}: a neighbor joining tree list of 4 created by [ape::nj()] containing:
#'         \itemize{
#'           \item \code{edge}: numeric matrix
#'           \item \code{edge.length}: numeric vector
#'           \item \code{tip.lable}: character vector of population names, inherited from `sillyvec`
#'           \item \code{Nnode}: integer
#'         }
#'       \item \code{bootstrap}: numeric vector of node boodstrap values
#'       \item \code{PairwiseFst}: numeric matrix (`length(sillyvec)` x `length(sillyvec)`) of pairwise Fst values
#'       \item \code{vc}: list of `choose(n = length(sillyvec), k = 2)` with pairwise variance components from [hierfstat::varcomp()]
#'       \item \code{BootstrapFst}: list of `nboots` with numeric matrix of pairwise Fst values for each bootstrap iteration 
#'       (optional, only returned if `returnbootstrapFst = TRUE`)
#'     }
#' This list object is saved in `dir` using [base::dput()], and is named `paste(dir,"\\", length(sillyvec), "Pops", length(loci), "Loci_", "PairwiseFstTree.txt", sep = "")`
#'
#' @details Older versions of this function used to write out an FSTAT .dat file, but this is no longer the case. 
#' The function now calls on [GCLR::create_hierfstat_data()] to create a \pkg{hierfstat} data object internally.
#' Depending on the size of your baseline and number of bootstrap iterations, this function can take a while.
#'
#' @examples
#' 
#' source(paste0(path.expand("~/R/"), "Functions.R")) # GCL functions
#' load("V:/Analysis/2_Central/Chinook/Susitna River/Susitna_Chinook_baseline_2020/Susitna_Chinook_baseline_2020.Rdata")
#' PWFSTtree <- create_pwfst_tree(sillyvec = sillyvec31, loci = loci82, dir = "output", nboots = 1000, ncores = 8, returnbootstrapFst = FALSE)
#'
#' @export
create_pwfst_tree <- function(sillyvec, loci, dir, nboots = 1000, ncores = 4, returnbootstrapFst = FALSE){
  
  if(!exists("LocusControl")) {
    
    stop("'LocusControl' is required and not found, please create.")
    
  }

  if(ncores > parallel::detectCores()) {
>>>>>>> ff0220d6
    
    stop("'ncores' is greater than the number of cores available on machine\nUse 'detectCores()' to determine the number of cores on your machine")
  
  }
  
  message("\n4 Main function tasks: \n1) Create hierfstat data object\n2) Calculate variance componenets for each pair of sillys\n3) Calculate bootstrap Fst values\n4) Bootstrap tree nodes\n")
  
  if (.Platform$OS.type == "windows"){utils::flush.console()}
  
  start.time <- Sys.time() 
  
  n <- GCLr::silly_n(sillyvec) %>% 
    dplyr::pull(n) %>% 
    purrr::set_names(sillyvec)
  
  nsillys <- length(sillyvec)
  
  nloci <- length(loci)
  
  dat <- GCLr::create_hierfstat_data(sillyvec = sillyvec, region = NULL, pop = 1:length(sillyvec), loci = loci, ncores = ncores)

  pairs <- combn(sillyvec, 2)

  pairnames <- apply(pairs, 2, function(col){
    
    paste(col, collapse = ".")
    
    })
  
  dimnames(pairs)[[2]] <- pairnames
  
  ploidy <- LocusCtl$ploidy
  
  #~~~~~~~~~~~~~~~~~~~~~~~~~~~~~~~~~~~~~~
  
  # Calculate variance components for each pair of sillys
  message("\nCalculate variance components for each pair of sillys\n", sep = '')
  
  cl <- parallel::makePSOCKcluster(ncores)
  
  doParallel::registerDoParallel(cl, cores = ncores)  

  `%dopar%` <- foreach::`%dopar%`
  
  vc <- foreach::foreach(pair = pairnames, .packages = "hierfstat") %dopar% {
    
    sillys <- pairs[, pair]
    
    sillyIND <- sapply(sillys, function(silly){match(silly, sillyvec)})
    
    mydat <- dat[dat[, 1]==sillyIND[1] | dat[, 1]==sillyIND[2], loci]
    
    myn <- n[sillys]
    
    levels <- rep(1:2, myn)
    
    mito.loci <- which(ploidy[loci] == 1)
    
    # Create matrix of variance components with order loci
    if(length(mito.loci) == 0) {
      
      # Diploid loci
      vc.pair <- t(sapply(loci, function(locus) {
        
        mydata = data.frame(levels, mydat[,locus])
        
        mydata_no_na <- dplyr::filter(.data = mydata, !is.na(mydat...locus.))
        
        if (dplyr::n_distinct(mydata_no_na$levels) == 2) {
          
          hierfstat::varcomp(data = data.matrix(mydata), diploid = TRUE)$overall
          
        } else {
          
          c(NA, NA, NA)
          
        }
        
      }))
      
    } else {
      
      # Diploid loci
      vc.pair <- rbind(t(sapply(loci[-mito.loci], function(locus){
        
        mydata = data.frame(levels,mydat[,locus])

        mydata_no_na <- dplyr::filter(.data = mydata, !is.na(mydat...locus.))
        
        if (dplyr::n_distinct(mydata_no_na$levels) == 2) {
          
          hierfstat::varcomp(data = data.matrix(mydata), diploid = TRUE)$overall
          
        } else {
          
          c(NA, NA, NA)
          
        }
                
      })),
      
      # Haploid loci
      t(sapply(loci[mito.loci], function(locus) {
        
        mydata <- data.frame(levels,mydat[,locus])
        
        mydata_no_na <- dplyr::filter(.data = mydata, !is.na(mydat...locus.))
        
        if (dplyr::n_distinct(mydata_no_na$levels) == 2) {
          
          c(hierfstat::varcomp(data = data.matrix(mydata), diploid = FALSE)$overall,0)
          
        } else {
          
          c(NA, NA, NA)
          
        }
        
      } ))
      
      )[loci, ]
      
    }
    
    # Replace NAs with 0s
    vc.pair[is.na(vc.pair)] <- 0
    vc.pair
  
  }

  names(vc) <- pairnames
  
  # Calculate Fst from VC for each pair
  Fst.ls <- lapply(vc, function(pair) {
    
    sum(pair[, 1]) / sum(pair)
    
  })
  
  # Create matrix of pairwise Fst
  Fst <- array(0, c(nsillys, nsillys), dimnames = list(sillyvec, sillyvec))
  
  Fst[lower.tri(Fst)] <- unlist(Fst.ls)
  
  Fst[upper.tri(Fst)] <- t(Fst)[upper.tri(Fst)]
  
  # Create tree
  tree <- ape::nj(Fst)

  # Bootstraps
  message("\nCalculate bootstrap Fst values\n", sep = '')
  
  trees.bootstrapFst <- foreach::foreach(i = seq(nboots), .packages = "ape") %dopar% {
    
    temploci <- sample(loci, nloci, replace = TRUE)
    
    tempFst.ls <- lapply(vc, function(pair) {
      
      sum(pair[temploci, 1]) / sum(pair[temploci, 1:3])
      
    })
    
    tempFst <- array(0, c(nsillys, nsillys), dimnames = list(sillyvec, sillyvec))
    
    tempFst[lower.tri(tempFst)] <- unlist(tempFst.ls)
    
    tempFst[upper.tri(tempFst)] <- t(Fst)[upper.tri(tempFst)]
    
    list(trees = ape::nj(tempFst), bootstrapFst = tempFst)
    
  }

  bootstrapFst <- lapply(trees.bootstrapFst, function(i) {
    
    i[["bootstrapFst"]]
    
  })
  
  trees <- lapply(trees.bootstrapFst, function(i) {
    
    i[["trees"]]
    
  })
  
  # Stop cluster
  parallel::stopCluster(cl)
  
  message("\nBootstrap tree nodes\n", sep = '')
  
  bootstrap <- ape::prop.clades(tree, trees)

  # Create final PairwiseFstTree list object
  if(returnbootstrapFst) {
    
    PairwiseFstTree <- list(tree = tree, bootstrap = bootstrap, PairwiseFst = Fst, vc = vc, BootstrapFst = bootstrapFst)
    
  } else {
    
    PairwiseFstTree <- list(tree = tree, bootstrap = bootstrap, PairwiseFst = Fst, vc = vc)
    
  }
  
  # Save tree before exiting
  dput(x = PairwiseFstTree, file = paste(dir,"\\", length(sillyvec), "Pops", length(loci), "Loci_", "PairwiseFstTree.txt", sep = ""))
  
  stop.time <- Sys.time()
  
  fulltime <- stop.time - start.time
  
  print(fulltime) 
  
  return(PairwiseFstTree)

}<|MERGE_RESOLUTION|>--- conflicted
+++ resolved
@@ -1,62 +1,3 @@
-<<<<<<< HEAD
-create_pwfst_tree <- function(sillyvec, loci, dir, nboots = 1000, ncores = 4, returnbootstrapFst = FALSE, LocusCtl = LocusControl){
-  #~~~~~~~~~~~~~~~~~~~~~~~~~~~~~~~~~~~~~~~~~~~~~~~~~~~~~~~~~~~~~~~~~~~~~~~~~~~~
-  #
-  #   This function generates a matrix of pairwise Fst values, a neighbor joining
-  #   tree, bootstrap values for tree nodes, and variance components. This
-  #   function is able to multicore in order to speed up the calculation of 
-  #   variance components, with the idea that this function can be run on the
-  #   servers to take advantage of 16 cores. 
-  #
-  #   Note: As of 6/16/22 this function no longer writes out and reads in an FSTAT .dat file. 
-  #         The function now calls on create_hierfstat_data() to create a hierfstat data object.
-  #
-  # Inputs~~~~~~~~~~~~~~~~~~~~~~~~~~~~~
-  #   
-  #   sillyvec - a vector of silly codes without the ".gcl" extention (e.g. sillyvec <- c("KQUART06","KQUART08","KQUART10")). 
-  #
-  #   loci - a character vector of locus names
-  #   
-  #   dir - directory to dput PairwiseFstTree object (see outputs).
-  #
-  #   nboots -  a numeric vector of length one indicating the number of bootstraps
-  #
-  #   ncores - a numeric vector of length one indicating the number of cores to use
-  # 
-  #   returnbootstrapFst - a logical vector of length one indicating whether an Fst matrix should be
-  #     saved for each bootstrap iteration
-  #
-  #   LocusCtl - an object created by [GCLr::create_locuscontrol()], (default = LocusControl)
-  #
-  # Outputs~~~~~~~~~~~~~~~~~~~~~~~~~~~~
-  # 
-  #  Returns object:
-  #   PairwiseFstTree: List of 4
-  #    tree: List of 4
-  #    edge: Numeric matrix
-  #    edge.length: Numeric vector
-  #    tip.label: Character vector of pop names
-  #    Nnode: Integer
-  #   bootstrap: Numeric vector of node bootstrap values
-  #   PairwiseFst: Numeric matrix (length(sillyvec) x length(sillyvec)) of 
-  #                pairwise Fst values
-  #   vc: List of choose(n = length(sillyvec), k = 2) with variance components
-  #       for each pair of sillys
-  #
-  #  PairwiseFstTree is 'dput' into "dir", named 
-  #  "paste(dir,"\\", length(sillyvec), "Pops", length(loci), "Loci_", "PairwiseFstTree.txt", sep = "")"
-  #
-  # Example~~~~~~~~~~~~~~~~~~~~~~~~~~~~
-  #   source(paste0(path.expand("~/R/"), "Functions.R"))#GCL functions
-  #
-  #   load("V:/Analysis/2_Central/Chinook/Susitna River/Susitna_Chinook_baseline_2020/Susitna_Chinook_baseline_2020.Rdata")
-  #
-  #   PWFSTtree <- create_pwfst_tree(sillyvec = sillyvec31, loci = loci82, dir = "output", nboots = 1000, ncores = 8, returnbootstrapFst = FALSE)
-  # 
-  #~~~~~~~~~~~~~~~~~~~~~~~~~~~~~~~~~~~~~~~~~~~~~~~~~~~~~~~~~~~~~~~~~~~~~~~~~~~~
- 
-  if(ncores > detectCores()) {
-=======
 #' @title Create Pairwise Fst Tree
 #'
 #' @description This function generates a matrix of pairwise Fst values, a neighbor joining tree, bootstrap values for tree nodes, and variance components. 
@@ -112,7 +53,6 @@
   }
 
   if(ncores > parallel::detectCores()) {
->>>>>>> ff0220d6
     
     stop("'ncores' is greater than the number of cores available on machine\nUse 'detectCores()' to determine the number of cores on your machine")
   
