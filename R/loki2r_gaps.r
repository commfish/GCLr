#' Create GCL Objects (GAPS)
#'
#' This function connects to LOKI and creates a ".gcl" object for each silly code in `sillyvec`. A "*.gcl" object is a Gene Conservation Laboratory genotypes object with associated sample attributes.
#'
#' @param sillyvec Vector of silly codes to pull from LOKI.
#' @param username Username for LOKI connection.
#' @param password Password for LOKI connection.
#' 
#' @return The runtime of the function in seconds 
#' 
#' Assigns the following objects to the global environment:
#'  
#' A tibble of individuals missing data at one or more loci called `missing_indvs_loci`. 
#' 
#' A tibble with the following columns for each silly:
#'    \itemize{
#'                \item \code{FK_FISH_ID} (double): fish ID numbers for each individual
#'                \item \code{COLLECTION_ID} (double): the unique collection ID number for each individual
#'                \item \code{SILLY_CODE} (character): the silly code for each individual
#'                \item \code{PLATE_ID} (character): the extraction plate ID for each individual
#'                \item \code{PK_TISSUE_TYPE} (character): the tissue type extracted for DNA for each individual
#'                \item \code{CAPTURE_LOCATION} (character): the location where each individual was captured for sampling
#'                \item \code{CAPTURE_DATE} (date): the date each individual was captured (e.g., May 5, 2020 = "2020-05-05")
#'                \item \code{END_CAPTURE_DATE} (date): the last collection date for a silly (e.g., May 5, 2020 = "2020-05-05")
#'                \item \code{MESH_SIZE} (character): the mesh size of the net used to capture (harvest) each individual
#'                \item \code{MESH_SIZE_COMMENT} (character): comments about mesh size
#'                \item \code{LATITUDE} (double): the latitude where each individual was captured in decimal degrees
#'                \item \code{LONGITUDE} (double): the longitude where each individual was captured in decimal degrees
#'                \item \code{AGENCY} (character): the name of the agency or organization that collected each individual
#'                \item \code{VIAL_BARCODE} (character): the barcode on the collection vial
#'                \item \code{DNA_TRAY_CODE} (character): the barcode on the collection tray/card
#'                \item \code{DNA_TRAY_WELL_CODE} (double): the unique number assigned to each position in the collection tray/card for each individual (e.g., positions A1-A10 = codes 1-10)
#'                \item \code{DNA_TRAY_WELL_POS} (character): the position in the collection tray/card (e.g., A1, A2, B1, B2, etc.)
#'                \item \code{CONTAINER_ARRAY_TYPE_ID} (double): the number code for the collection container (e.g., tray or card)
#'                \item \code{SillySource} (double): the original silly code and fish ID for each individual (e.g., KQUART06_1). When pulled from loki this will be the SILLY_CODE and FK_FISH_ID
#'                \item \code{genotypes} with a column for each allele for each locus
#'                \item \code{CAPTURE_LOCATION} (character): the location where each individual was captured for sampling
#'                \item \code{CAPTURE_DATE} (date): the date each individual was captured (e.g., May 5, 2020 = "2020-05-05")
#'                \item \code{END_CAPTURE_DATE} (date): the last collection date for a silly (e.g., May 5, 2020 = "2020-05-05")
#'                \item \code{MESH_SIZE} (character): the mesh size of the net used to capture (harvest) each individual
#'                \item \code{MESH_SIZE_COMMENT} (character): comments about mesh size
#'                \item \code{LATITUDE} (double): the latitude where each individual was captured in decimal degrees
#'                \item \code{LONGITUDE} (double): the longitude where each individual was captured in decimal degrees
#'                \item \code{AGENCY} (character): the name of the agency or organization that collected each individual
#'                \item \code{VIAL_BARCODE} (character): the barcode on the collection vial
#'                \item \code{DNA_TRAY_CODE} (character): the barcode on the collection tray/card
#'                \item \code{DNA_TRAY_WELL_CODE} (double): the unique number assigned to each position in the collection tray/card for each individual (e.g., positions A1-A10 = codes 1-10)
#'                \item \code{DNA_TRAY_WELL_POS} (character): the position in the collection tray/card (e.g., A1, A2, B1, B2, etc.)
#'                \item \code{CONTAINER_ARRAY_TYPE_ID} (double): the number code for the collection container (e.g., tray or card)
#'                \item \code{SillySource} (double): the original silly code and fish ID for each individual (e.g., KQUART06_1). When pulled from loki this will be the SILLY_CODE and FK_FISH_ID
#'                \item \code{genotypes} with a column for each allele for each locus
#'              }
#'                
#' @details This function requires the R package "RJDBC" for connecting to LOKI.
#' It connects to LOKI using the provided \code{username} and \code{password}, and retrieves genotypes and sample attributes for each silly code in \code{sillyvec}.
#' The genotypes and attributes are stored in separate "*.gcl" objects named after each silly code.
#'
#' @examples
#' \dontrun{
#' sillyvec <- c("KQUART06", "KCRESC06", "KJUNE05")
#' loki2r_gaps(sillyvec = sillyvec, username = "awbarclay", password)
#' }
#' 
#' @export
loki2r_gaps <- function(sillyvec, username, password){

  start.time <- Sys.time() 
  
  options(java.parameters = "-Xmx10g")
  
  url <- GCLr:::loki_url()  # This is a function that gets the correct URL to access the database on the oracle cloud
  
  drvpath <- system.file("java", "ojdbc8.jar", package = "GCLr")
  
  drv <- RJDBC::JDBC("oracle.jdbc.OracleDriver", classPath = drvpath, " ")
  
  con <- RJDBC::dbConnect(drv, url = url, user = username, password = password)
  
  markersuite <- "GAPS_Chinook_uSATs"
  
  lociqry <- paste0("SELECT * FROM AKFINADM.V_LOCUS_MARKERSUITE WHERE SUITE_NAME = '", markersuite, "'")
  
  locidata <- RJDBC::dbGetQuery(con, lociqry)
  
  locusnames <- as.character(locidata$LOCUS_NAME)
  
  Publishedlocusnames <- as.character(locidata$PUBLISHED_NAME)
  
  nloci <- length(locusnames)
  
  ploidy <- sapply(locusnames, function(locus) {
    qry <- paste0("SELECT PLOIDY, LOCUS_NAME FROM AKFINADM.LOCUS_LOOKUP WHERE LOCUS_NAME IN ", "'", locus, "'")
    2^(as.character(RJDBC::dbGetQuery(con, qry)$PLOIDY[1]) == "D")
  } )
  
  ConTable <- RJDBC::dbGetQuery(con, "SELECT * FROM AKFINADM.GAPS_ALLELE_CONVERSION")
  
  ConTable$VALUE_ADFG <- as.numeric(ConTable$VALUE_ADFG)  # This is crucial for allele sorting so that "99" is at the front, not the back of the allele list
  
<<<<<<< HEAD
  ConTable$VALUE_CTC <- as.numeric(ConTable$VALUE_CTC)  # this is crucial for allele sorting so that "99" is at the front, not the back of the allele list
 
  alleles <- lapply(locusnames, function(loc) {
    
    my.loc = as.character(sort(unique(as.vector(ConTable[ConTable[, "LOCUS_NAME"] == loc, "VALUE_CTC"]))))
    
    nalleles = length(my.loc)
    
    tibble::tibble(allele = seq(nalleles), call = my.loc)
    
    }) %>% purrr::set_names(locusnames)
=======
  ConTable$VALUE_CTC <- as.numeric(ConTable$VALUE_CTC)  # This is crucial for allele sorting so that "99" is at the front, not the back of the allele list
  
  alleles <- sapply(locusnames, function(loc) {
    
    a <- as.character(sort(unique(as.vector(ConTable[ConTable[, "LOCUS_NAME"] == loc, "VALUE_CTC"]))))
    
    tibble::tibble(allele = seq(length(a)), call = a)
    
    }, simplify = FALSE)
>>>>>>> a948f8fb
  
  nalleles <- sapply(alleles, dim)[1,]
  
  LocusCtl <- tibble::tibble(MarkerSuite = markersuite, locusnames = locusnames, Publishedlocusnames = Publishedlocusnames, nalleles = nalleles, ploidy = ploidy, alleles = alleles)
  
  assign("LocusControl", LocusCtl, pos = 1, envir = .GlobalEnv)  # Assign elements to LocusControl list.	
  
  loci <- LocusCtl$locusnames
  
  nloci <- length(loci)
  
  gnoqry.norm <- paste("SELECT * FROM AKFINADM.V_GNOQRY WHERE LOCUS IN (", paste0("'", loci, "'", collapse = ","), ") AND SILLY_CODE IN (", paste0("'", sillyvec, "'", collapse = ","), ")", sep = "")  # Gentoype query
  
  dataAll.norm <- RJDBC::dbGetQuery(con, gnoqry.norm) %>% 
    tibble::as_tibble() 
  
  gnoqry.gaps <- paste0("SELECT * FROM AKFINADM.V_GAPS_GENOTYPES WHERE SUITE_NAME = '", markersuite, "' AND FK_COLLECTION_ID IN (", paste0("'", unique(dataAll.norm$COLLECTION_ID), "'", collapse = ","), ") ORDER BY LOCUS, FK_COLLECTION_ID,FK_FISH_ID")
  
  dataAll.gaps <- RJDBC::dbGetQuery(con, gnoqry.gaps) %>% 
    tibble::as_tibble() %>% 
    dplyr::select(LOCUS, FK_COLLECTION_ID, FK_FISH_ID, ALLELE1_CONV, ALLELE2_CONV)
  
  dataAll0 <- dplyr::left_join(dataAll.norm, dataAll.gaps, by = c("COLLECTION_ID" = "FK_COLLECTION_ID", "LOCUS", "FISH_ID"="FK_FISH_ID")) %>%  # Switched from inner_join to left_join to get "0"s & non-CTC alleles as NA
    dplyr::mutate(ALLELE_1 = ALLELE1_CONV, ALLELE_2 = ALLELE2_CONV) %>% 
    dplyr::select(-ALLELE1_CONV, -ALLELE2_CONV)
  
  dataAllbool <- dataAll0$PK_TISSUE_TYPE == dataAll0$PREFERRED_TISSUE 
  
  bothNAbool <- is.na(dataAll0$PREFERRED_TISSUE) &  is.na(dataAll0$PK_TISSUE_TYPE)
  
  dataAllbool[is.na(dataAllbool)] <- FALSE 
  
  dataAllbool[bothNAbool] <- TRUE  
  
  dataAll <- dataAll0[dataAllbool, ] %>% 
    tibble::as_tibble() %>% 
    dplyr::select(-PREFERRED_TISSUE)
  
  discon <- RJDBC::dbDisconnect(con)
  
  missing_sillys <- setdiff(sillyvec, dataAll$SILLY_CODE %>% unique())  # Find which sillys had no data for any loci in LocusControl
  
  # What indvs are missing loci from LocusControl (i.e. no genotyping attempted)?
  missing_indvs <- dataAll %>% 
    dplyr::count(SILLY_CODE, FISH_ID) %>% 
    dplyr::filter(n < nloci)
  
  # What loci are these indvs missing?
  missing_indvs_loci <- dataAll %>% 
    dplyr::distinct(SILLY_CODE, FISH_ID) %>% 
    tidyr::unite(col = "SillySource", c("SILLY_CODE", "FISH_ID"), sep = "_", remove = FALSE) %>% 
    tibble::add_column(!!!purrr::set_names(x = rep(NA_real_, nloci), nm = loci)) %>% 
    tidyr::pivot_longer(cols = c(-SILLY_CODE, -FISH_ID, -SillySource), names_to = "LOCUS", values_to = "na") %>% 
    dplyr::select(-na) %>% 
    dplyr::anti_join(dplyr::select(.data = dataAll, SILLY_CODE, FISH_ID, LOCUS), by = c("SILLY_CODE", "FISH_ID", "LOCUS")) %>% 
    tidyr::nest(missing_loci = LOCUS) %>% 
    dplyr::right_join(missing_indvs, by = c("SILLY_CODE", "FISH_ID")) %>% 
    dplyr::rename(n_loci_genotyped = n)
  
  names(missing_indvs_loci$missing_loci) <- missing_indvs_loci$SillySource
  
  # Replace no calls (0's) with NA
  dataAll <- dataAll %>% 
    dplyr::mutate(ALLELE_1 = gsub(pattern = "^0$", replacement = NA_character_, x = ALLELE_1),
                  ALLELE_2 = gsub(pattern = "^0$", replacement = NA_character_, x = ALLELE_2))
  
  # Filter out individuals missing loci, 
  dataAll_no_missing <- dataAll %>% 
    dplyr::anti_join(dplyr::select(.data = missing_indvs, SILLY_CODE, FISH_ID), by = c("SILLY_CODE", "FISH_ID")) 
  
  # What sillys have complete data?
  complete_sillys <- dataAll_no_missing$SILLY_CODE %>% 
    unique() %>% 
    sort()
  
  # What sillys had no individuals with complete data
  missing_sillys_indv <- setdiff(setdiff(sillyvec, missing_sillys), complete_sillys)

  dataAll_sillys <- dataAll$SILLY_CODE %>% 
    unique() %>% 
    sort()
  
  # Did all indvs from a silly get dropped?
  missing_sillys_indv <- setdiff(setdiff(sillyvec, missing_sillys), dataAll_sillys)
  
  lapply(dataAll_sillys, function(silly){ 
    
    message0 <- paste0(silly, ".gcl created ", match(silly, dataAll_sillys)," of ", length(dataAll_sillys), " completed.") 
    
    sillydata <- dataAll %>% 
      dplyr::filter(SILLY_CODE==silly)
  
    silly_df_cols <- rep(NA_real_, nloci*2) %>% 
      purrr::set_names(c(rbind(loci, paste0(loci, ".1")))) 
    
    silly_df0 <- sillydata %>%
      dplyr::arrange(LOCUS) %>%
      tidyr::pivot_longer(cols = c("ALLELE_1", "ALLELE_2"), values_to = "Allele") %>% 
      dplyr::mutate(scores_header = dplyr::case_when(name == "ALLELE_2" ~ paste0(LOCUS, ".1"), 
                                                     TRUE ~ LOCUS)) %>% 
      dplyr::select(-LOCUS, -name) %>% 
      tidyr::pivot_wider(names_from = scores_header, values_from = Allele, names_sep = "" ) %>% 
      dplyr::mutate(
        CAPTURE_DATE = lubridate::as_date(CAPTURE_DATE),
        END_CAPTURE_DATE = lubridate::as_date(END_CAPTURE_DATE),
        SillySource = paste(SILLY_CODE, FISH_ID, sep = "_")
      )
    
    silly_df <- tibble::add_column(silly_df0, !!!silly_df_cols[setdiff(names(silly_df_cols), names(silly_df0))]) %>%
      dplyr::select(
        FK_FISH_ID = FISH_ID,
        COLLECTION_ID,
        SILLY_CODE,
        PLATE_ID,
        PK_TISSUE_TYPE,
        CAPTURE_LOCATION,
        CAPTURE_DATE,
        END_CAPTURE_DATE,
        MESH_SIZE,
        MESH_SIZE_COMMENT,
        LATITUDE,
        LONGITUDE,
        AGENCY,
        VIAL_BARCODE,
        DNA_TRAY_CODE,
        DNA_TRAY_WELL_CODE,
        DNA_TRAY_WELL_POS,
        CONTAINER_ARRAY_TYPE_ID,
        SillySource,
        tidyselect::all_of(names(silly_df_cols))
      ) %>%
      dplyr::arrange(FK_FISH_ID)
    
    message(message0)
    
    assign(paste0(silly, ".gcl"), silly_df, pos = 1, .GlobalEnv)
    
  })
  
  if(length(missing_sillys) >= 1){
    
    warning(paste0("The following sillys had no data in LOKI for any of the loci in LocusControl:\n", paste0(missing_sillys, collapse = "\n")), call. = FALSE)
    
  }
  
  if(length(missing_sillys_indv) >= 1){
    
    warning(paste0("The following sillys had no individuals with complete data in LOKI for the loci in LocusControl:\n", paste0(missing_sillys_indv, collapse = "\n")), call. = FALSE)
    
  }
  
  n_missing <- missing_indvs_loci %>% 
    dplyr::mutate(n_loci_missing = nloci - n_loci_genotyped) %>% 
    dplyr::count(SILLY_CODE, n_loci_missing) %>%
    dplyr::rename(n_indv = n) %>% 
    dplyr::mutate(silly_n_miss = paste0(SILLY_CODE, " (", n_indv, " individuals missing ", n_loci_missing, " loci)")) %>% 
    dplyr::pull(silly_n_miss)
  
  if(nrow(missing_indvs_loci) >= 1){
    
    warning(paste0("The following sillys had individuals with missing data for one or more loci:\n", paste(n_missing, collapse = "\n"), "\n"), call. = FALSE)
    
    warning(paste0("A table of loci missing data for each individual has been assigned to the object 'missing_indvs_loci'\n"), call. = FALSE)
    
    assign(x = "missing_indvs_loci", value = missing_indvs_loci, pos = 1, .GlobalEnv)
    
  } 
  
  if(!nrow(missing_indvs_loci) >= 1){
    
    print("The *.gcl objects created have data for all loci in LocusControl\n")
    
  }
  
  stop.time <- Sys.time()
  
  fulltime <- stop.time - start.time
  
  print(fulltime)
  
}<|MERGE_RESOLUTION|>--- conflicted
+++ resolved
@@ -97,7 +97,6 @@
   
   ConTable$VALUE_ADFG <- as.numeric(ConTable$VALUE_ADFG)  # This is crucial for allele sorting so that "99" is at the front, not the back of the allele list
   
-<<<<<<< HEAD
   ConTable$VALUE_CTC <- as.numeric(ConTable$VALUE_CTC)  # this is crucial for allele sorting so that "99" is at the front, not the back of the allele list
  
   alleles <- lapply(locusnames, function(loc) {
@@ -109,18 +108,7 @@
     tibble::tibble(allele = seq(nalleles), call = my.loc)
     
     }) %>% purrr::set_names(locusnames)
-=======
-  ConTable$VALUE_CTC <- as.numeric(ConTable$VALUE_CTC)  # This is crucial for allele sorting so that "99" is at the front, not the back of the allele list
-  
-  alleles <- sapply(locusnames, function(loc) {
-    
-    a <- as.character(sort(unique(as.vector(ConTable[ConTable[, "LOCUS_NAME"] == loc, "VALUE_CTC"]))))
-    
-    tibble::tibble(allele = seq(length(a)), call = a)
-    
-    }, simplify = FALSE)
->>>>>>> a948f8fb
-  
+
   nalleles <- sapply(alleles, dim)[1,]
   
   LocusCtl <- tibble::tibble(MarkerSuite = markersuite, locusnames = locusnames, Publishedlocusnames = Publishedlocusnames, nalleles = nalleles, ploidy = ploidy, alleles = alleles)
