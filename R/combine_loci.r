#' Combine Loci
#'
#' This function combines a set of markers into a single marker. 
#'
#' @param sillyvec A character vector of silly codes.
#' @param markerset A vector of the set of loci you wish to combine.
#' @param update Logical switch. If TRUE, the "LocusControl" object is updated and all "*.gcl" objects in "sillyvec" will be updated with the new marker. If FALSE, the "LocusControl" object is not updated and a temporary object called "*.temp.gcl" with the updated data is created.
#' @param delim Specifies the separator between combined loci, either a period (.) which is the default or an underscore (_) so locus names will work in SPAM.
<<<<<<< HEAD
#' @param LocusControl an object created by [GCLr::create_locuscontrol()]. Default is LocusControl
=======
#' @param LocusCtl an object created by [GCLr::create_locuscontrol()] (default = LocusControl)
>>>>>>> 2e72c28c
#'
#' @examples
#' sillyvec <- GCLr::base2gcl(GCLr::ex_baseline)
#' 
#' markerset <- c("One_GPDH", "One_GPDH")
#' 
#' GCLr::combine_loci(sillyvec, markerset, update = FALSE, delim = c(".", "_")[1], LocusControl = GCLr::ex_LocusControl)
#'
#' @details
#' This function requires a LocusControl object. Run [GCLr::create_locuscontrol()] prior to this function. This function requires dplyr version 1.0.0 or higher.
#'
#' @export
combine_loci <- function(sillyvec, markerset, update = TRUE, delim = c(".", "_")[1], LocusCtl = LocusControl){

<<<<<<< HEAD
  if (!all(markerset %in% LocusCtl$locusnames)) {
=======
  if(!all(markerset %in% LocusCtl$locusnames)){
>>>>>>> 2e72c28c
    
    stop(paste0("'", setdiff(markerset, LocusCtl$locusnames), "' from argument 'markerset' not found in 'LocusControl' object!!!"))
    
  }
  
  nmarkers <- length(markerset)  
  
  myploidy <- LocusCtl$ploidy[markerset]
  
  if (sum(myploidy == myploidy[1]) != nmarkers) {
    
    stop("'markerset' has different ploidies!!!")
    
  }  
  
  MarkerSuite <- LocusCtl$MarkerSuite %>% 
    unique()
  
  locusnames <- LocusCtl$locusnames
  
  newmarkername <- paste(markerset, collapse = delim)
  
  existnewmarker <- newmarkername %in% locusnames
  
  loci <- unique(c(locusnames, newmarkername))
  
  nloci <- length(loci)
  
  Publishedlocusnames <- LocusCtl$Publishedlocusnames
  
  Publishedlocusnames <- c(Publishedlocusnames, purrr::set_names(NA, newmarkername))
  
  newalleles <- GCLr::get_phenotypes(markerset, LocusControl)
  
  maxchar <- max(nchar(newalleles))
  
  alleles <- LocusCtl$alleles[locusnames]
  
  nalleles <- LocusCtl$nalleles[locusnames]
  
  ploidy <- LocusCtl$ploidy[locusnames]
  
  if (!existnewmarker) {
    
    alleles[[length(locusnames) + 1]] <- tibble::tibble(allele = seq_along(newalleles), call = newalleles)
    
    nalleles <- c(nalleles, length(newalleles)) 
    
    ploidy <- c(ploidy, 1) 
    
  }  
  
  names(alleles) <- names(nalleles) <- names(ploidy) <- loci
  
  for (silly in sillyvec) {
    
    my.gcl <- get(paste0(silly, ".gcl"), pos = 1)
    
    if (newmarkername %in% names(my.gcl)) {
      
      warning(paste0("'", newmarkername, "'"," already created in silly '", silly,"'!!!"))
      next()
      
    }
    
    newmarkername_1 <- paste0(newmarkername, ".1")  # Allele 2 name
    
    # Combine haploid
    if (unique(myploidy) == 1) { 
      
      new.gcl <- my.gcl %>% 
        tidyr::unite(col = {{newmarkername}}, tidyselect::all_of(markerset), sep = '', remove = FALSE, na.rm = TRUE) %>%  # Had to add the {{}} around the col object for this to work. 
        dplyr::mutate(!!rlang::sym(newmarkername) := dplyr::case_when(nchar(!!rlang::sym(newmarkername)) < maxchar ~ NA_character_,  # Added this mutate case_when to replace any genotypes with less than maxchar with NA's. Maybe there is a better way?
                                                               TRUE ~ !!rlang::sym(newmarkername)), 
               !!rlang::sym(newmarkername_1) := NA_character_) %>% 
        dplyr::relocate(!!rlang::sym(newmarkername), .after = tidyselect::last_col()) %>% 
        dplyr::relocate(!!rlang::sym(newmarkername_1), .after = tidyselect::last_col())  # Had to relocate alleles separately or they get reordered
      
    }
    
    # Combine diploid
    if (unique(myploidy) == 2) { 
      
      sel_var <- lapply(markerset, function(mkr){
        c(mkr, paste0(mkr, ".1"))
        }) %>% unlist() #Setting up order of variable to unite so the markers are in the same order as markerset
      
      new.gcl <- my.gcl %>% 
        tidyr::unite(col = {{newmarkername}}, tidyselect::all_of(sel_var), sep = '', remove = FALSE, na.rm = TRUE) %>%  # Had to add the {{}} around the col object for this to work. 
        dplyr::mutate(!!rlang::sym(newmarkername) := dplyr::case_when(nchar(!!rlang::sym(newmarkername)) < maxchar ~ NA_character_,  # Added this mutate case_when to replace any genotypes with less than maxchar with NA's. Maybe there is a better way?
                                                               TRUE ~ !!rlang::sym(newmarkername)), 
               !!rlang::sym(newmarkername_1) := NA_character_) %>% 
        dplyr::relocate(!!rlang::sym(newmarkername), .after = tidyselect::last_col()) %>% 
        dplyr::relocate(!!rlang::sym(newmarkername_1), .after = tidyselect::last_col())  # Had to relocate alleles separately or they get reordered
      
    }
    
    if (update) {
      
      assign(paste0(silly, ".gcl"), new.gcl, pos = 1)
      
    }
    
    if (!update) {
      
      assign(paste0(silly, ".temp.gcl"), new.gcl, pos = 1)
      
    } 
    
  }
  
  if (update) {
    
    assign(
      x = "LocusControl",
      value = tibble::tibble(
        MarkerSuite = MarkerSuite,
        locusnames = loci,
        Publishedlocusnames = Publishedlocusnames,
        nalleles = nalleles,
        ploidy = ploidy,
        alleles = alleles
      ),
      pos = 1
    )
    
  }   
  
}<|MERGE_RESOLUTION|>--- conflicted
+++ resolved
@@ -6,11 +6,7 @@
 #' @param markerset A vector of the set of loci you wish to combine.
 #' @param update Logical switch. If TRUE, the "LocusControl" object is updated and all "*.gcl" objects in "sillyvec" will be updated with the new marker. If FALSE, the "LocusControl" object is not updated and a temporary object called "*.temp.gcl" with the updated data is created.
 #' @param delim Specifies the separator between combined loci, either a period (.) which is the default or an underscore (_) so locus names will work in SPAM.
-<<<<<<< HEAD
-#' @param LocusControl an object created by [GCLr::create_locuscontrol()]. Default is LocusControl
-=======
 #' @param LocusCtl an object created by [GCLr::create_locuscontrol()] (default = LocusControl)
->>>>>>> 2e72c28c
 #'
 #' @examples
 #' sillyvec <- GCLr::base2gcl(GCLr::ex_baseline)
@@ -25,11 +21,8 @@
 #' @export
 combine_loci <- function(sillyvec, markerset, update = TRUE, delim = c(".", "_")[1], LocusCtl = LocusControl){
 
-<<<<<<< HEAD
   if (!all(markerset %in% LocusCtl$locusnames)) {
-=======
-  if(!all(markerset %in% LocusCtl$locusnames)){
->>>>>>> 2e72c28c
+
     
     stop(paste0("'", setdiff(markerset, LocusCtl$locusnames), "' from argument 'markerset' not found in 'LocusControl' object!!!"))
     
