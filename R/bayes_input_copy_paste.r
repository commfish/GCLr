#' Copy and Paste BAYES Input Files
#'
#' This function copies the BAYES input files (.ctl, .mix) from the source directory
#' and pastes them into the target directory to run BAYES.
#'
#' @param origindir Original directory of files.
#'   A character vector indicating where BAYES files are located.
#' @param targetdir Target directory structure.
#'   A character vector indicating where to paste BAYES files (i.e., on the server).
#' @param mixvec Mixtures to be moved.
#'   A character vector indicating which mixtures to move.
#' @param i Bayes folder identifier.
#'   Indicates which "Bayes" folder to start putting files into.
#'   Default is to put the first mixture into "Bayes A", second into "Bayes B", etc.
#'   This function assumes that the Bayes folders on the V drive are listed alphabetically.
#'
#' @return This function has no explicit return value. It copies and pastes the files onto the server.
#'
<<<<<<< HEAD
=======
#' 
>>>>>>> 4e8ba232
#' @examples
#' \dontrun{
#' bayes_input_copy_paste(origindir = "V:/Analysis/4_Westward/Sockeye/KMA Commercial Harvest 2014-2016/Mixtures/BAYES/Late August 89loci",
#'                        targetdir = "C:/Users/krshedd/BAYES", 
#'                        mixvec = dget(file = "V:/Analysis/4_Westward/Sockeye/KMA Commercial Harvest 2014-2016/Mixtures/Objects/LateAugustMixtures2014Strata.txt"),
#'                        i = "A")
#'
#' }
#'
#' @export
#' 
bayes_input_copy_paste <- function(origindir, targetdir, mixvec, i = "A"){
  
  controlfiles <- list.files(path = paste(origindir, "/Control", sep = ""), pattern = ".ctl", full.names = TRUE, recursive = FALSE) # All control files in origindir
 
  mixturefiles <- list.files(path = paste(origindir, "/Mixture", sep = ""), pattern = ".mix", full.names = TRUE, recursive = FALSE) # All mixture files in origindir

  filestocopy = sapply(mixvec, function(mix) {
    
    c(controlfiles[grep(pattern = mix, x = controlfiles)], mixturefiles[grep(pattern = mix, x = mixturefiles)])
    
    }, simplify = FALSE) # Just the control/mixture files for mixvec
  
  j <- which(LETTERS == i) - 1
  
  invisible(sapply(seq(mixvec), function(mix) {
    
    file.copy(from = filestocopy[[mix]], to = paste(targetdir, "/Bayes ", LETTERS[mix + j], sep = ""))
    
    }))
  
}<|MERGE_RESOLUTION|>--- conflicted
+++ resolved
@@ -16,10 +16,6 @@
 #'
 #' @return This function has no explicit return value. It copies and pastes the files onto the server.
 #'
-<<<<<<< HEAD
-=======
-#' 
->>>>>>> 4e8ba232
 #' @examples
 #' \dontrun{
 #' bayes_input_copy_paste(origindir = "V:/Analysis/4_Westward/Sockeye/KMA Commercial Harvest 2014-2016/Mixtures/BAYES/Late August 89loci",
