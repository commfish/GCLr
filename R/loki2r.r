--- conflicted
+++ resolved
@@ -13,43 +13,29 @@
 #' @param include_missing whether to include all fish even if they were never genotyped for all loci in LocusControl (default = FALSE)
 #'
 #' @return This function assigns a tibble with the following columns for each silly:
-#' 
 #'    \itemize{
-#'        \item `Columns 1-19:`
-#'            \itemize{
-#'                \item `FK_FISH_ID (double): fish ID numbers for each individual`
-#'                \item `COLLECTION_ID (double): the unique collection ID number for each individual`
-#'                \item `SILLY_CODE (character): the silly code for each individual`
-#'                \item `PLATE_ID (character): the extraction plate ID for each individual`
-#'                \item `PK_TISSUE_TYPE (character): the tissue type extracted for DNA for each individual`
-#'                \item `CAPTURE_LOCATION (character): the location where each individual was captured for sampling`
-#'                \item `CAPTURE_DATE (date): the date each individual was captured (e.g., May 5, 2020 = "2020-05-05")`
-#'                \item `END_CAPTURE_DATE (date): the last collection date for a silly (e.g., May 5, 2020 = "2020-05-05")`
-#'                \item `MESH_SIZE (character): the mesh size of the net used to capture (harvest) each individual`
-#'                \item `MESH_SIZE_COMMENT (character): comments about mesh size`
-#'                \item `LATITUDE (double): the latitude where each individual was captured in decimal degrees`
-#'                \item `LONGITUDE (double): the longitude where each individual was captured in decimal degrees`
-#'                \item `AGENCY (character): the name of the agency or organization that collected each individual`
-#'                \item `VIAL_BARCODE (character): the barcode on the collection vial`
-#'                \item `DNA_TRAY_CODE (character): the barcode on the collection tray/card`
-#'                \item `DNA_TRAY_WELL_CODE (double): the unique number assigned to each position in the collection tray/card for each individual (e.g., positions A1-A10 = codes 1-10)`
-#'                \item `DNA_TRAY_WELL_POS (character): the position in the collection tray/card (e.g., A1, A2, B1, B2, etc.)`
-#'                \item `CONTAINER_ARRAY_TYPE_ID (double): the number code for the collection container (e.g., tray or card)`
-<<<<<<< HEAD
-#'                \item `SillySource (double): the original silly code and fish ID for each individual (e.g., KQUART06_1). When pulled from loki this will be the SILLY_CODE and FK_FISH_ID`
-#'            }
-#'      \item `Columns 20+`
-#'          \itemize
-#'              \item `genotypes with a column for each alelle for each locus`
-=======
-#'                \item` SillySource (double): the original silly code and fish ID for each individual (e.g., KQUART06_1). When pulled from loki this will be the SILLY_CODE and FK_FISH_ID`
-#'            }
-#'      \item `Columns 20+`
-#'          \itemize
-#'              \item `genotypes with a column for each alelle for each locus
->>>>>>> c1c109c6
-#'    }
-#'    
+#'                \item {`FK_FISH_ID (double): fish ID numbers for each individual`}
+#'                \item {`COLLECTION_ID (double): the unique collection ID number for each individual`}
+#'                \item {`SILLY_CODE (character): the silly code for each individual`}
+#'                \item {`PLATE_ID (character): the extraction plate ID for each individual`}
+#'                \item {`PK_TISSUE_TYPE (character): the tissue type extracted for DNA for each individual`}
+#'                \item {`CAPTURE_LOCATION (character): the location where each individual was captured for sampling`}
+#'                \item {`CAPTURE_DATE (date): the date each individual was captured (e.g., May 5, 2020 = "2020-05-05")`}
+#'                \item {`END_CAPTURE_DATE (date): the last collection date for a silly (e.g., May 5, 2020 = "2020-05-05")`}
+#'                \item {`MESH_SIZE (character): the mesh size of the net used to capture (harvest) each individual`}
+#'                \item {`MESH_SIZE_COMMENT (character): comments about mesh size`}
+#'                \item {`LATITUDE (double): the latitude where each individual was captured in decimal degrees`}
+#'                \item {`LONGITUDE (double): the longitude where each individual was captured in decimal degrees`}
+#'                \item {`AGENCY (character): the name of the agency or organization that collected each individual`}
+#'                \item {`VIAL_BARCODE (character): the barcode on the collection vial`}
+#'                \item {`DNA_TRAY_CODE (character): the barcode on the collection tray/card`}
+#'                \item {`DNA_TRAY_WELL_CODE (double): the unique number assigned to each position in the collection tray/card for each individual (e.g., positions A1-A10 = codes 1-10)`}
+#'                \item {`DNA_TRAY_WELL_POS (character): the position in the collection tray/card (e.g., A1, A2, B1, B2, etc.)`}
+#'                \item {`CONTAINER_ARRAY_TYPE_ID (double): the number code for the collection container (e.g., tray or card)`}
+#'                \item {`SillySource (double): the original silly code and fish ID for each individual (e.g., KQUART06_1). When pulled from loki this will be the SILLY_CODE and FK_FISH_ID`}
+#'                \item {`genotypes with a column for each allele for each locus`}
+#'      }
+#'                
 #' @note This function requires a LocusControl object. Run [GCLr::create_locuscontrol()] prior to this function.
 #'    
 #' @examples
